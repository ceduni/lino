--- conflicted
+++ resolved
@@ -12,26 +12,17 @@
   flutter:
     sdk: flutter
 
-<<<<<<< HEAD
   geolocator: ^7.6.2
-=======
   get:
 
->>>>>>> 6da1df1b
   english_words : ^4.0.0
   provider : ^6.0.0
   cupertino_icons: ^1.0.6
   shared_preferences: ^2.2.3
   http: ^1.2.1
-<<<<<<< HEAD
-  google_maps_flutter: ^2.6.1
-  mapbox_maps_flutter: ^2.0.0
-  dotenv: ^4.2.0
-=======
   google_maps_flutter: ^2.7.0
   flutter_native_splash: ^2.4.1
 
->>>>>>> 6da1df1b
 
 dev_dependencies:
   test: any
@@ -54,16 +45,13 @@
   
   
   assets: 
-<<<<<<< HEAD
   - assets/logo_with_bird.png
   - assets/logo_without_bird.png
   - assets/croc_blanc.webp
   - assets/croc_noir.webp
   - assets/croc_rose.webp
   - assets/shreque.webp
-=======
   - assets/
->>>>>>> 6da1df1b
 
   # An image asset can refer to one or more resolution-specific "variants", see
   # https://flutter.dev/assets-and-images/#resolution-aware
