--- conflicted
+++ resolved
@@ -1,19 +1,61 @@
-<<<<<<< HEAD
 import 'package:flutter/material.dart';
 import 'navigation.dart';
 import 'Discussion.dart';
-=======
+
 // lib/main.dart
 import 'package:flutter/material.dart';
 import 'screens/map_page.dart';
 import 'models/bookbox_model.dart';
->>>>>>> b41fdf38
 
 void main() {
   runApp(MyApp());
 }
 
-<<<<<<< HEAD
+var bookboxes = [
+  BookBox(
+    name: 'BookBox 1',
+    location: [1.0, 2.0],
+    infoText: 'Info 1',
+    books: ['Book 1', 'Book 2', 'Book 3'],
+  ),
+  BookBox(
+    name: 'BookBox 2',
+    location: [3.0, 4.0],
+    infoText: 'Info 2',
+    books: ['Book 4', 'Book 5', 'Book 6'],
+  ),
+  BookBox(
+    name: 'BookBox 3',
+    location: [5.0, 6.0],
+    infoText: 'Info 3',
+    books: ['Book 7', 'Book 8', 'Book 9'],
+  ),
+  BookBox(
+    name: 'BookBox 4',
+    location: [7.0, 8.0],
+    infoText: 'Info 4',
+    books: ['Book 10', 'Book 11', 'Book 12'],
+  ),
+  BookBox(
+    name: 'BookBox 5',
+    location: [9.0, 10.0],
+    infoText: 'Info 5',
+    books: ['Book 13', 'Book 14', 'Book 15'],
+  ),
+  BookBox(
+    name: 'BookBox 6',
+    location: [11.0, 12.0],
+    infoText: 'Info 6',
+    books: ['Book 16', 'Book 17', 'Book 18'],
+  ),
+  BookBox(
+    name: 'BookBox 7',
+    location: [13.0, 14.0],
+    infoText: 'Info 7',
+    books: ['Book 19', 'Book 20', 'Book 21'],
+  ),
+];
+
 class MyApp extends StatelessWidget {
   const MyApp({Key? key}) : super(key: key);
 
@@ -205,62 +247,6 @@
           },
         );
       },
-=======
-var bookboxes = [
-  BookBox(
-    name: 'BookBox 1',
-    location: [1.0, 2.0],
-    infoText: 'Info 1',
-    books: ['Book 1', 'Book 2', 'Book 3'],
-  ),
-  BookBox(
-    name: 'BookBox 2',
-    location: [3.0, 4.0],
-    infoText: 'Info 2',
-    books: ['Book 4', 'Book 5', 'Book 6'],
-  ),
-  BookBox(
-    name: 'BookBox 3',
-    location: [5.0, 6.0],
-    infoText: 'Info 3',
-    books: ['Book 7', 'Book 8', 'Book 9'],
-  ),
-  BookBox(
-    name: 'BookBox 4',
-    location: [7.0, 8.0],
-    infoText: 'Info 4',
-    books: ['Book 10', 'Book 11', 'Book 12'],
-  ),
-  BookBox(
-    name: 'BookBox 5',
-    location: [9.0, 10.0],
-    infoText: 'Info 5',
-    books: ['Book 13', 'Book 14', 'Book 15'],
-  ),
-  BookBox(
-    name: 'BookBox 6',
-    location: [11.0, 12.0],
-    infoText: 'Info 6',
-    books: ['Book 16', 'Book 17', 'Book 18'],
-  ),
-  BookBox(
-    name: 'BookBox 7',
-    location: [13.0, 14.0],
-    infoText: 'Info 7',
-    books: ['Book 19', 'Book 20', 'Book 21'],
-  ),
-];
-
-class MyApp extends StatelessWidget {
-  @override
-  Widget build(BuildContext context) {
-    return MaterialApp(
-      title: 'Flutter Demo',
-      theme: ThemeData(
-        primarySwatch: Colors.blue,
-      ),
-      home: BookBoxLocationList(bookBoxes: bookboxes),
->>>>>>> b41fdf38
     );
   }
 }