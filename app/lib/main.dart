--- conflicted
+++ resolved
@@ -1,76 +1,78 @@
-import 'dart:convert';
-
+import 'package:english_words/english_words.dart';
 import 'package:flutter/material.dart';
-import 'package:shared_preferences/shared_preferences.dart';
-import 'services/api_service.dart' as api;
+import 'package:flutter/widgets.dart';
+import 'package:provider/provider.dart';
 
 void main() {
   runApp(MyApp());
 }
 
 class MyApp extends StatelessWidget {
+  const MyApp({super.key});
+
+  // root of the application.
   @override
   Widget build(BuildContext context) {
-    return MaterialApp(
-      title: 'Login App',
-      theme: ThemeData(
-        primarySwatch: Colors.blue,
+
+    return ChangeNotifierProvider(
+      create: (context) => MyAppState(),
+      child: MaterialApp(
+        title: 'Namer App',
+
+        // app main colors
+        theme: ThemeData(
+          useMaterial3: true,
+          colorScheme: ColorScheme.fromSeed(seedColor: Colors.deepOrange),
+        ),
+
+        home: MyHomePage(),
       ),
-      home: LoginPage(),
+
     );
   }
 }
 
-class LoginPage extends StatelessWidget {
+class MyAppState extends ChangeNotifier { 
+  var current = WordPair.random();
+
+  void getNext() {
+    current = WordPair.random();
+    notifyListeners();
+  }
+
+  var favourites = <WordPair>[];
+
+  void toggleFavourite(){
+    if (favourites.contains(current)){
+      favourites.remove(current);
+    } else {
+      favourites.add(current);
+    }
+    notifyListeners();
+    print(favourites);
+  }
+
+  void setState(WordPair leString){
+    current = leString;
+    notifyListeners();
+  }
+}
+
+class MyHomePage extends StatelessWidget {
   @override
-  Widget build(BuildContext context) {
+  Widget build(BuildContext context){
+    var appState = context.watch<MyAppState>();
+    var pair = appState.current;
+
     return Scaffold(
-      appBar: AppBar(
-        title: Text('Login/Signup Page'),
-      ),
       body: Center(
         child: Column(
           mainAxisAlignment: MainAxisAlignment.center,
-          children: <Widget>[
-            ElevatedButton(
-              child: Text('Signup (Nathan, J2s3jAsd)'),
-              onPressed: () async {
-                var response = await api.ApiService().registerUser('Nathan', 'J2s3jAsd');
-                print(response);
-                Navigator.push(
-                  context,
-                  MaterialPageRoute(builder: (context) => LandingPage()),
-                );
-              },
+          children: [
+            Padding(
+              padding: const EdgeInsets.only(bottom: 8.0),
+              child: BigCard(pair: pair),
             ),
-<<<<<<< HEAD
-            ElevatedButton(
-              child: Text('Login (Asp3rity, J2s3jAsd)'),
-              onPressed: () async {
-                var response = await api.ApiService().loginUser('Asp3rity', 'J2s3jAsd');
-                print(response);
-                Navigator.push(
-                  context,
-                  MaterialPageRoute(builder: (context) => LandingPage()),
-                );
-              },
-            ),
-            ElevatedButton(
-              child: Text('Connect as Guest'),
-              onPressed: () async {
-                final prefs = await SharedPreferences.getInstance();
-                // Set the token and refreshToken to 'null' to connect as a guest
-                // so that only public requests can be made
-                prefs.setString('token', 'null');
-                prefs.setString('refreshToken', 'null');
-                Navigator.push(
-                  context,
-                  MaterialPageRoute(builder: (context) => LandingPage()),
-                );
-              },
-            ),
-          ],
-=======
             
         
             Row(
@@ -81,7 +83,7 @@
                   onPressed: (){
                     appState.toggleFavourite();
                   }, 
-                  child: Text('like ' + (appState.favourites.contains(pair) == true ? '♥' : '♡'))
+                  child: Text('like ' + (appState.favourites.contains(pair) == true ? "♥" : "♡"))
                   ),
                         
                 SizedBox(width: 10,),
@@ -92,66 +94,26 @@
                 }, 
                 child: Text('change app state')
                 ),
-
-                // make a button to test if setting manually the appState makes the heart whole
-                ElevatedButton(
-                onPressed: (){
-                  appState.setState('broadhour' as WordPair);
-                }, 
-                child: Text('change app state')
-                ),
               ],
             )
           ]
->>>>>>> 4db74b30
         ),
       ),
     );
   }
+
 }
 
-class LandingPage extends StatelessWidget {
+class BigCard extends StatelessWidget {
+  const BigCard({
+    super.key,
+    required this.pair,
+  });
+
+  final WordPair pair;
+
   @override
   Widget build(BuildContext context) {
-<<<<<<< HEAD
-    return Scaffold(
-      appBar: AppBar(
-        title: Text('Landing Page'),
-      ),
-      body: Center(
-        child: Column(
-          mainAxisAlignment: MainAxisAlignment.center,
-          children: <Widget>[
-            ElevatedButton(
-              child: Text('Add Book'),
-              onPressed: () async {
-                final prefs = await SharedPreferences.getInstance();
-                var token = prefs.getString('token');
-                print(token); // Check if token is null
-                // Add a book with the ISBN '9782075046480' in the bookbox
-                // with the ID '664f81b402a48f9eaaf35eab',
-                // using the fetched token
-                await api.ApiService().addBook('9782075046480', '664f81b402a48f9eaaf35eab', token!);
-              },
-            ),
-            ElevatedButton(
-              child: Text('Try Message'),
-              onPressed: () async {
-                final prefs = await SharedPreferences.getInstance();
-                var token = prefs.getString('token');
-                print(token); // Check if token is null
-                // Try to create a thread
-                var response = await api.ApiService().createThread(
-                    '9782075046480',
-                    'I heckin love this book! SPOILER ALERT',
-                    token!);
-                print(response.body);
-                await api.ApiService().createMessage(
-                jsonDecode(response.body)['_id'],
-                'Sinead dies',
-                token);
-              },
-=======
     final theme = Theme.of(context);
     final style = theme.textTheme.displayMedium!.copyWith(
       color: theme.colorScheme.onPrimary,
@@ -168,10 +130,8 @@
           child: Text(
             pair.asLowerCase, 
             style: style,
-            semanticsLabel: '${pair.first} ${pair.second}',
->>>>>>> 4db74b30
+            semanticsLabel: "${pair.first} ${pair.second}",
             ),
-          ],
         ),
       ),
     );
