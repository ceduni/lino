--- conflicted
+++ resolved
@@ -4,11 +4,8 @@
 import 'package:shared_preferences/shared_preferences.dart';
 import 'package:google_maps_flutter/google_maps_flutter.dart';
 import 'package:permission_handler/permission_handler.dart';
-<<<<<<< HEAD
 import 'package:geolocator/geolocator.dart';
 import '../profile/user_dashboard_widget.dart';
-=======
->>>>>>> 70a1724e
 import '../../models/user_model.dart';
 import '../../services/user_services.dart';
 import 'package:Lino_app/pages/profile/user_dashboard/profile_card.dart';
@@ -36,21 +33,6 @@
     }
   }
 
-<<<<<<< HEAD
-=======
-  Widget buildProfileCard(User user) {
-    int numSavedBooks = user.numSavedBooks;
-    double savedTrees = numSavedBooks * 0.05;
-    DateTime createdAt = DateTime.parse(user.createdAt.toIso8601String());
-    
-    return ProfileCard(
-      username: user.username, 
-    savedTrees: savedTrees, 
-    numSavedBooks: numSavedBooks, 
-    createdAt: createdAt
-    );
-  }
->>>>>>> 70a1724e
 
   Widget buildMapSection() {
     return Obx(() {
