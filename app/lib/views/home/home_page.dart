--- conflicted
+++ resolved
@@ -214,13 +214,8 @@
         ],
       ),
       floatingActionButton: FloatingActionButton.extended(
-<<<<<<< HEAD
-            onPressed: () => Get.toNamed(AppRoutes.qrScanner),
+            onPressed: () => Get.toNamed(AppRoutes.scan.qrScanner),
             backgroundColor: LinoColors.accent,
-=======
-            onPressed: () => Get.toNamed(AppRoutes.scan.qrScanner),
-            backgroundColor: Colors.blue.shade600,
->>>>>>> 91a3910a
             foregroundColor: Colors.white,
             icon: const Icon(Icons.qr_code_scanner),
             label: const Text(
@@ -287,13 +282,8 @@
             ],
           ),
           floatingActionButton: FloatingActionButton.extended(
-<<<<<<< HEAD
-            onPressed: () => Get.toNamed(AppRoutes.qrScanner),
+            onPressed: () => Get.toNamed(AppRoutes.scan.qrScanner),
             backgroundColor: LinoColors.accent,
-=======
-            onPressed: () => Get.toNamed(AppRoutes.scan.qrScanner),
-            backgroundColor: Colors.blue.shade600,
->>>>>>> 91a3910a
             foregroundColor: Colors.white,
             icon: const Icon(Icons.qr_code_scanner),
             label: const Text(
